--- conflicted
+++ resolved
@@ -18,59 +18,25 @@
 import com.github.tomakehurst.wiremock.WireMockServer;
 import io.micrometer.core.Issue;
 import io.micrometer.core.instrument.Clock;
-<<<<<<< HEAD
+import io.micrometer.core.instrument.Counter;
 import org.junit.jupiter.api.Test;
 import org.junit.jupiter.api.extension.ExtendWith;
 import ru.lanwen.wiremock.ext.WiremockResolver;
-=======
-import io.micrometer.core.instrument.Counter;
-import org.junit.jupiter.api.Test;
-import reactor.ipc.netty.NettyContext;
-import reactor.ipc.netty.http.server.HttpServer;
->>>>>>> e9c52a4b
+
+import java.util.concurrent.TimeUnit;
 
 import static com.github.tomakehurst.wiremock.client.WireMock.*;
 
-<<<<<<< HEAD
 @ExtendWith(WiremockResolver.class)
-=======
-import static org.assertj.core.api.Assertions.assertThat;
-
->>>>>>> e9c52a4b
 class DatadogMeterRegistryTest {
 
     @Issue("#463")
     @Test
-<<<<<<< HEAD
     void encodeMetricName(@WiremockResolver.Wiremock WireMockServer server) {
         DatadogMeterRegistry registry = new DatadogMeterRegistry(new DatadogConfig() {
             @Override
             public String uri() {
                 return server.baseUrl();
-=======
-    void encodeMetricName() throws InterruptedException {
-        CountDownLatch metadataRequests = new CountDownLatch(1);
-        AtomicReference<String> metadataMetricName = new AtomicReference<>();
-        AtomicReference<String> requestBody = new AtomicReference<>();
-
-        Pattern p = Pattern.compile("/api/v1/metrics/([^?]+)\\?.*");
-
-        NettyContext server = HttpServer.create(0)
-                .newHandler((req, resp) -> {
-                    Matcher matcher = p.matcher(req.uri());
-                    if (matcher.matches()) {
-                        metadataMetricName.set(matcher.group(1));
-                        metadataRequests.countDown();
-                    }
-                    requestBody.set(req.receive().asString().blockFirst());
-                    return req.receive().then(resp.status(200).send());
-                }).block();
-
-        DatadogMeterRegistry registry = new DatadogMeterRegistry(new DatadogConfig() {
-            @Override
-            public String uri() {
-                return "http://localhost:" + server.address().getPort();
->>>>>>> e9c52a4b
             }
 
             @Override
@@ -94,28 +60,19 @@
             }
         }, Clock.SYSTEM);
 
-<<<<<<< HEAD
         server.stubFor(any(anyUrl()));
 
-        registry.counter("my.counter#abc").increment();
+        Counter.builder("my.counter#abc")
+            .baseUnit(TimeUnit.MICROSECONDS.toString().toLowerCase())
+            .register(registry)
+            .increment(Math.PI);
         registry.publish();
 
-        server.verify(putRequestedFor(urlMatching("/api/v1/metrics/my.counter%23abc?.+")));
-=======
-        try {
-            Counter.builder("my.counter#abc")
-                .baseUnit(TimeUnit.MICROSECONDS.toString().toLowerCase())
-                .register(registry)
-                .increment(Math.PI);
-            registry.publish();
+        server.verify(putRequestedFor(
+            urlMatching("/api/v1/metrics/my.counter%23abc?.+"))
+            .withRequestBody(equalToJson("{\"type\":\"count\",\"unit\":\"microsecond\"}")
+            ));
 
-            metadataRequests.await(10, TimeUnit.SECONDS);
-            assertThat(metadataMetricName.get()).isEqualTo("my.counter%23abc");
-            assertThat(requestBody.get()).isEqualTo("{\"type\":\"count\",\"unit\":\"microsecond\"}");
-        } finally {
-            server.dispose();
-            registry.close();
-        }
->>>>>>> e9c52a4b
+        registry.close();
     }
 }