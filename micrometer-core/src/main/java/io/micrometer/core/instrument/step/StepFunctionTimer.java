/**
 * Copyright 2017 Pivotal Software, Inc.
 * <p>
 * Licensed under the Apache License, Version 2.0 (the "License");
 * you may not use this file except in compliance with the License.
 * You may obtain a copy of the License at
 * <p>
 * http://www.apache.org/licenses/LICENSE-2.0
 * <p>
 * Unless required by applicable law or agreed to in writing, software
 * distributed under the License is distributed on an "AS IS" BASIS,
 * WITHOUT WARRANTIES OR CONDITIONS OF ANY KIND, either express or implied.
 * See the License for the specific language governing permissions and
 * limitations under the License.
 */
package io.micrometer.core.instrument.step;

import io.micrometer.core.instrument.Clock;
import io.micrometer.core.instrument.FunctionTimer;
import io.micrometer.core.instrument.util.TimeUtils;

import java.lang.ref.WeakReference;
import java.util.concurrent.TimeUnit;
import java.util.function.ToDoubleFunction;
import java.util.function.ToLongFunction;

/**
 * A timer that tracks monotonically increasing functions for count and totalTime.
 *
 * @author Jon Schneider
 * @author Johnny Lim
 */
public class StepFunctionTimer<T> implements FunctionTimer {
    private final Id id;
    private final WeakReference<T> ref;
    private final ToLongFunction<T> countFunction;
    private final ToDoubleFunction<T> totalTimeFunction;
    private final TimeUnit totalTimeFunctionUnit;
    private final TimeUnit baseTimeUnit;

    private volatile long lastCount = 0;
    private volatile double lastTime = 0.0;

    private StepLong count;
    private StepDouble total;

    public StepFunctionTimer(Id id, Clock clock, long stepMillis, T obj, ToLongFunction<T> countFunction,
                             ToDoubleFunction<T> totalTimeFunction, TimeUnit totalTimeFunctionUnit, TimeUnit baseTimeUnit) {
        this.id = id;
        this.ref = new WeakReference<>(obj);
        this.countFunction = countFunction;
        this.totalTimeFunction = totalTimeFunction;
        this.totalTimeFunctionUnit = totalTimeFunctionUnit;
        this.baseTimeUnit = baseTimeUnit;
        this.count = new StepLong(clock, stepMillis);
        this.total = new StepDouble(clock, stepMillis);
    }

    /**
     * The total number of occurrences of the timed event.
     */
    public double count() {
        T obj2 = ref.get();
        if (obj2 != null) {
            long prevLast = lastCount;
            lastCount = Math.max(countFunction.applyAsLong(obj2), 0);
            count.getCurrent().add(lastCount - prevLast);
        }
        return count.poll();
    }

    @Override
    public double totalTime(TimeUnit unit) {
        T obj2 = ref.get();
        if (obj2 != null) {
            double prevLast = lastTime;
<<<<<<< HEAD
            lastTime = Math.max(TimeUtils.convert(totalTimeFunction.applyAsDouble(obj2), totalTimeFunctionUnit, unit), 0);
=======
            lastTime = TimeUtils.convert(totalTimeFunction.applyAsDouble(obj2), totalTimeFunctionUnits, baseTimeUnit());
>>>>>>> ff231d5e
            total.getCurrent().add(lastTime - prevLast);
        }
        return TimeUtils.convert(total.poll(), baseTimeUnit(), unit);
    }

    @Override
    public Id getId() {
        return id;
    }

    @Override
    public TimeUnit baseTimeUnit() {
        return this.baseTimeUnit;
    }

    public Type type() {
        return Type.TIMER;
    }
}<|MERGE_RESOLUTION|>--- conflicted
+++ resolved
@@ -69,16 +69,14 @@
         return count.poll();
     }
 
-    @Override
+    /**
+     * The total time of all occurrences of the timed event.
+     */
     public double totalTime(TimeUnit unit) {
         T obj2 = ref.get();
         if (obj2 != null) {
             double prevLast = lastTime;
-<<<<<<< HEAD
-            lastTime = Math.max(TimeUtils.convert(totalTimeFunction.applyAsDouble(obj2), totalTimeFunctionUnit, unit), 0);
-=======
-            lastTime = TimeUtils.convert(totalTimeFunction.applyAsDouble(obj2), totalTimeFunctionUnits, baseTimeUnit());
->>>>>>> ff231d5e
+            lastTime = Math.max(TimeUtils.convert(totalTimeFunction.applyAsDouble(obj2), totalTimeFunctionUnit, baseTimeUnit()), 0);
             total.getCurrent().add(lastTime - prevLast);
         }
         return TimeUtils.convert(total.poll(), baseTimeUnit(), unit);
